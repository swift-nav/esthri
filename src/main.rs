/*
* Copyright (C) 2020 Swift Navigation Inc.
* Contact: Swift Navigation <dev@swiftnav.com>
*
* This source is subject to the license found in the file 'LICENSE' which must
* be be distributed together with this source. All other rights reserved.
*
* THIS CODE AND INFORMATION IS PROVIDED "AS IS" WITHOUT WARRANTY OF ANY KIND,
* EITHER EXPRESSED OR IMPLIED, INCLUDING BUT NOT LIMITED TO THE IMPLIED
* WARRANTIES OF MERCHANTABILITY AND/OR FITNESS FOR A PARTICULAR PURPOSE.
*/

#![cfg_attr(feature = "aggressive_lint", deny(warnings))]

use std::net::SocketAddr;
use std::time::Duration;

use log::*;

use esthri_lib::types::*;
use esthri_lib::*;

use rusoto_core::{HttpClient, Region};
use rusoto_credential::DefaultCredentialsProvider;
use rusoto_s3::S3Client;

use structopt::StructOpt;

use hyper::Client;
use hyper_tls::HttpsConnector;

<<<<<<< HEAD
#[cfg(feature)]
use esthri_lib::s3serve;
=======
use stable_eyre::eyre::Result;
>>>>>>> 74a4f513

#[derive(Debug, StructOpt)]
#[structopt(name = "esthri", about = "Simple S3 file transfer utility.")]
struct Cli {
    #[structopt(subcommand)]
    cmd: Command,
}

#[derive(Debug, StructOpt)]
enum Command {
    /// Upload an object to S3
    Put {
        #[structopt(long)]
        bucket: String,
        #[structopt(long)]
        key: String,
        /// The path of the local file to read
        file: String,
    },
    /// Download an object from S3
    Get {
        #[structopt(long)]
        bucket: String,
        #[structopt(long)]
        key: String,
        /// The path of the local file to write
        file: String,
    },
    /// Manually abort a multipart upload
    Abort {
        /// The bucket for the multipart upload
        #[structopt(long)]
        bucket: String,
        /// The key for the multipart upload
        #[structopt(long)]
        key: String,
        /// The upload_id for the multipart upload
        upload_id: String,
    },
    /// Compute and print the S3 ETag of the file
    S3Etag { file: String },
    /// Sync a directory with S3
    #[structopt(name = "sync")]
    SyncCmd {
        /// The direction of the sync: 'up' for local to remote, 'down' for remote to local
        #[structopt(long, default_value = "up")]
        direction: SyncDirection,
        #[structopt(long)]
        bucket: String,
        #[structopt(long)]
        key: String,
        /// The directory to use for up/down sync
        #[structopt(long)]
        directory: String,
        /// Optional include glob pattern (see man 3 glob)
        #[structopt(long)]
        include: Option<Vec<String>>,
        /// Optional exclude glob pattern (see man 3 glob)
        #[structopt(long)]
        exclude: Option<Vec<String>>,
    },
    /// Retreive the ETag for a remote object
    HeadObject {
        /// The bucket to target
        #[structopt(long)]
        bucket: String,
        /// The key to target
        #[structopt(long)]
        key: String,
    },
    /// List remote objects in S3
    ListObjects {
        /// The bucket to target
        #[structopt(long)]
        bucket: String,
        /// The key to target
        #[structopt(long)]
        key: String,
    },
    #[cfg(feature = "s3serve")]
    Serve {
        #[structopt(long)]
        bucket: String,

        #[structopt(long, default_value = "127.0.0.1:3030")]
        address: SocketAddr,
    },
}

#[tokio::main]
async fn main() -> Result<()> {
    stable_eyre::install()?;

    if std::env::var("RUST_LOG").is_err() {
        std::env::set_var("RUST_LOG", "esthri=debug,esthri_lib=debug");
    }

    env_logger::init();

    let cli = Cli::from_args();
    let region = Region::default();

    info!("Starting, using region: {:?}...", region);

    let mut hyper_builder = Client::builder();
    hyper_builder.pool_idle_timeout(Duration::from_secs(20));

    let https_connector = HttpsConnector::new();
    let http_client = HttpClient::from_builder(hyper_builder, https_connector);

    let credentials_provider = DefaultCredentialsProvider::new().unwrap();
    let s3 = S3Client::new_with(http_client, credentials_provider, Region::default());

    setup_cancel_handler();

    use Command::*;

    match cli.cmd {
        Put { bucket, key, file } => {
            upload(&s3, &bucket, &key, &file).await?;
        }

        Get { bucket, key, file } => {
            download(&s3, &bucket, &key, &file).await?;
        }

        Abort {
            bucket,
            key,
            upload_id,
        } => {
            abort_upload(&s3, &bucket, &key, &upload_id).await?;
        }

        S3Etag { file } => {
            log_etag(&file)?;
        }

        SyncCmd {
            direction,
            bucket,
            key,
            directory,
            include,
            exclude,
        } => {
            sync(
                &s3, direction, &bucket, &key, &directory, &include, &exclude,
            )
            .await?;
        }

        HeadObject { bucket, key } => {
            head_object(&s3, &bucket, &key).await?;
        }

        ListObjects { bucket, key } => {
            list_objects(&s3, &bucket, &key).await?;
        }

        #[cfg(feature = "s3serve")]
        Serve { bucket, address } => {
            s3serve::s3serve(s3.clone(), &bucket, &address).await?;
        }
    }

    Ok(())
}<|MERGE_RESOLUTION|>--- conflicted
+++ resolved
@@ -29,12 +29,10 @@
 use hyper::Client;
 use hyper_tls::HttpsConnector;
 
-<<<<<<< HEAD
+use stable_eyre::eyre::Result;
+
 #[cfg(feature)]
 use esthri_lib::s3serve;
-=======
-use stable_eyre::eyre::Result;
->>>>>>> 74a4f513
 
 #[derive(Debug, StructOpt)]
 #[structopt(name = "esthri", about = "Simple S3 file transfer utility.")]
