--- conflicted
+++ resolved
@@ -27,21 +27,17 @@
 log-derive = "0.4.1"
 futures = "0.3.5"
 backoff = { version = "0.2.1", features = ["tokio"] }
-<<<<<<< HEAD
+eyre = "0.6.0"
+stable-eyre = "0.2.1"
 warp = { version = "0.2", optional = true }
+# TODO: Everything below here needs a feature
 futures-util = "0.3"
-#async-tar = { git = "https://github.com/swift-nav/async-tar.git" }
-#async-tar = { path = "async-tar" }
 async-tar = "0.3"
 async-compression = { version = "0.3", features = ["gzip", "futures-io"] }
 tokio = "0.2"
 sluice = "0.5"
 bytes = "0.5"
 tokio-util = { version = "0.3.1", features = ["compat", "codec"] }
-=======
-eyre = "0.6.0"
-stable-eyre = "0.2.1"
->>>>>>> 74a4f513
 
 [dev-dependencies]
 md5 = "0.7"
