/*
* Copyright (C) 2020 Swift Navigation Inc.
* Contact: Swift Navigation <dev@swiftnav.com>
*
* This source is subject to the license found in the file 'LICENSE' which must
* be be distributed together with this source. All other rights reserved.
*
* THIS CODE AND INFORMATION IS PROVIDED "AS IS" WITHOUT WARRANTY OF ANY KIND,
* EITHER EXPRESSED OR IMPLIED, INCLUDING BUT NOT LIMITED TO THE IMPLIED
* WARRANTIES OF MERCHANTABILITY AND/OR FITNESS FOR A PARTICULAR PURPOSE.
*/

#![cfg_attr(feature = "aggressive_lint", deny(warnings))]
#![recursion_limit = "256"]

#[cfg(feature = "blocking")]
pub mod blocking;
pub mod errors;
pub mod rusoto;

pub(crate) mod compression;
pub(crate) mod tempfile;
pub(crate) mod types;

mod config;
mod ops;
mod retry;

use std::marker::Unpin;
use std::path::Path;

pub use crate::config::Config;
use crate::retry::handle_dispatch_error;
use crate::rusoto::*;
use crate::types::S3Listing;
use futures::{stream, TryStream, TryStreamExt};
use log::{info, warn};
use log_derive::logfn;
use md5::{Digest, Md5};
use tokio::{
    fs,
    io::{AsyncRead, AsyncReadExt, BufReader},
};

pub use errors::{Error, Result};
pub use ops::{
    copy::copy,
<<<<<<< HEAD
    delete::delete,
=======
    delete::{delete, delete_streaming},
>>>>>>> 06bfb3db
    download::{download, download_streaming, download_with_transparent_decompression},
    sync::{sync, GlobFilter},
    upload::{
        upload, upload_compressed, upload_compressed_with_storage_class, upload_from_reader,
        upload_with_storage_class, PendingUpload,
    },
};

pub use rusoto::HeadObjectInfo;
pub use types::{S3ListingItem, S3Object, S3PathParam};

pub use esthri_internals::new_https_connector;

pub const FILTER_EMPTY: Option<&[GlobFilter]> = None;

pub async fn compute_etag(path: impl AsRef<Path>) -> Result<String> {
    async fn inner(path: &Path) -> Result<String> {
        let f = match fs::File::open(path).await {
            Ok(f) => f,
            Err(e) if e.kind() == std::io::ErrorKind::NotFound => {
                return Err(Error::ETagNotPresent);
            }
            Err(e) => {
                return Err(e.into());
            }
        };
        let file_size = f.metadata().await?.len();
        compute_etag_from_reader(f, file_size).await
    }
    inner(path.as_ref()).await
}

pub async fn compute_etag_from_reader<T>(reader: T, length: u64) -> Result<String>
where
    T: AsyncRead + Unpin + Send + 'static,
{
    let mut reader = BufReader::new(reader);
    let mut hash = Md5::new();
    let mut digests: Vec<[u8; 16]> = vec![];
    let mut remaining = length;
    let upload_part_size = Config::global().upload_part_size();
    while remaining != 0 {
        let upload_part_size: usize = (if remaining >= upload_part_size {
            upload_part_size
        } else {
            remaining
        }) as usize;
        let mut blob = vec![0u8; upload_part_size];
        reader.read_exact(&mut blob).await?;
        hash.update(&blob);
        let hash_bytes: [u8; 16] = hash.finalize_reset().into();
        digests.push(hash_bytes);
        remaining -= upload_part_size as u64;
    }
    if digests.is_empty() {
        let hash_bytes = hash.finalize();
        let hex_digest = hex::encode(hash_bytes);
        Ok(format!("\"{}\"", hex_digest))
    } else if digests.len() == 1 && length < upload_part_size {
        let hex_digest = hex::encode(digests[0]);
        Ok(format!("\"{}\"", hex_digest))
    } else {
        let count = digests.len();
        let mut etag_hash = Md5::new();
        for digest_bytes in digests {
            etag_hash.update(&digest_bytes);
        }
        let final_hash = etag_hash.finalize();
        let hex_digest = hex::encode(final_hash);
        Ok(format!("\"{}-{}\"", hex_digest, count))
    }
}

#[logfn(err = "ERROR")]
pub async fn head_object<T>(
    s3: &T,
    bucket: impl AsRef<str>,
    key: impl AsRef<str>,
) -> Result<Option<HeadObjectInfo>>
where
    T: S3 + Send,
{
    let (bucket, key) = (bucket.as_ref(), key.as_ref());
    info!("head-object: bucket={}, key={}", bucket, key);
    head_object_request(s3, bucket, key, None).await
}

#[logfn(err = "ERROR")]
pub async fn list_objects<T>(
    s3: &T,
    bucket: impl AsRef<str>,
    key: impl AsRef<str>,
) -> Result<Vec<String>>
where
    T: S3 + Send,
{
    let none: Option<&str> = None;
    list_objects_with_delim(s3, bucket, key, none).await
}

#[logfn(err = "ERROR")]
pub async fn list_directory<T>(
    s3: &T,
    bucket: impl AsRef<str>,
    dir_path: impl AsRef<str>,
) -> Result<Vec<String>>
where
    T: S3 + Send,
{
    list_objects_with_delim(s3, bucket, dir_path, Some("/")).await
}

async fn list_objects_with_delim<T, S0, S1, S2>(
    s3: &T,
    bucket: S0,
    key: S1,
    delim: Option<S2>,
) -> Result<Vec<String>>
where
    T: S3 + Send,
    S0: AsRef<str>,
    S1: AsRef<str>,
    S2: AsRef<str>,
{
    let (bucket, key, delim) = (bucket.as_ref(), key.as_ref(), delim.as_ref());

    let batches: Vec<_> = list_objects_stream_with_delim(s3, bucket, key, delim)
        .try_collect()
        .await?;

    let keys: Vec<_> = batches
        .into_iter()
        .flat_map(|batch| {
            batch.into_iter().map(|entry| {
                match &entry {
                    S3ListingItem::S3Object(obj) => info!("key={}, etag={}", obj.key, obj.e_tag),
                    S3ListingItem::S3CommonPrefix(cp) => info!("common_prefix={}", cp),
                }
                entry.prefix()
            })
        })
        .collect();

    Ok(keys)
}

pub fn list_objects_stream<'a, T>(
    s3: &'a T,
    bucket: impl AsRef<str> + 'a,
    key: impl AsRef<str> + 'a,
) -> impl TryStream<Ok = Vec<S3ListingItem>, Error = Error> + Unpin + 'a
where
    T: S3 + Send,
{
    let no_delim: Option<&str> = None;
    list_objects_stream_with_delim(s3, bucket, key, no_delim)
}

pub fn list_directory_stream<'a, T>(
    s3: &'a T,
    bucket: &'a str,
    key: &'a str,
) -> impl TryStream<Ok = Vec<S3ListingItem>, Error = Error> + Unpin + 'a
where
    T: S3 + Send,
{
    let slash_delim = Some("/");
    list_objects_stream_with_delim(s3, bucket, key, slash_delim)
}

fn list_objects_stream_with_delim<T>(
    s3: &'_ T,
    bucket: impl AsRef<str>,
    key: impl AsRef<str>,
    delimiter: Option<impl AsRef<str>>,
) -> impl TryStream<Ok = Vec<S3ListingItem>, Error = Error> + Unpin + '_
where
    T: S3 + Send,
{
    let (bucket, key) = (bucket.as_ref().to_owned(), key.as_ref().to_owned());

    info!("stream-objects: bucket={}, key={}", bucket, key);

    let continuation: Option<String> = None;
    let delimiter = delimiter.map(|s| s.as_ref().to_owned());

    let state = (s3, bucket, key, continuation, delimiter, false);

    Box::pin(stream::try_unfold(
        state,
        |(s3, bucket, key, prev_continuation, delimiter, done)| async move {
            // You can't yield a value and stop unfold at the same time, so do this
            if done {
                return Ok(None);
            }

            let listing =
                list_objects_request(s3, &bucket, &key, prev_continuation, delimiter.clone())
                    .await?;
            let continuation = listing.continuation.clone();

            info!("found count: {}", listing.count());

            if listing.continuation.is_some() {
                Ok(Some((
                    listing.combined(),
                    (s3, bucket, key, continuation, delimiter, false),
                )))
            } else if !listing.is_empty() {
                // Yield the last values, and exit on the next loop
                Ok(Some((
                    listing.combined(),
                    (s3, bucket, key, continuation, delimiter, true),
                )))
            } else {
                // Nothing to yield and we're done
                Ok(None)
            }
        },
    ))
}

async fn list_objects_request<T>(
    s3: &T,
    bucket: &str,
    key: &str,
    continuation: Option<String>,
    delimiter: Option<String>,
) -> Result<S3Listing>
where
    T: S3 + Send,
{
    let lov2o = handle_dispatch_error(|| async {
        let lov2r = ListObjectsV2Request {
            bucket: bucket.into(),
            prefix: Some(key.into()),
            continuation_token: continuation.clone(),
            delimiter: delimiter.clone(),
            ..Default::default()
        };

        s3.list_objects_v2(lov2r).await
    })
    .await?;

    let mut listing = S3Listing {
        continuation: lov2o.next_continuation_token,
        ..Default::default()
    };

    if let Some(contents) = lov2o.contents {
        for object in contents {
            let key = if object.key.is_some() {
                object.key.unwrap()
            } else {
                warn!("unexpected: object key was null");
                continue;
            };
            let e_tag = if object.e_tag.is_some() {
                object.e_tag.unwrap()
            } else {
                warn!("unexpected: object ETag was null");
                continue;
            };
            listing.contents.push(S3Object { key, e_tag });
        }
    }

    if let Some(common_prefixes) = lov2o.common_prefixes {
        for common_prefix in common_prefixes {
            let prefix = if common_prefix.prefix.is_some() {
                common_prefix.prefix.unwrap()
            } else {
                warn!("unexpected: prefix was null");
                continue;
            };
            listing.common_prefixes.push(prefix);
        }
    }

    Ok(listing)
}<|MERGE_RESOLUTION|>--- conflicted
+++ resolved
@@ -45,11 +45,7 @@
 pub use errors::{Error, Result};
 pub use ops::{
     copy::copy,
-<<<<<<< HEAD
-    delete::delete,
-=======
     delete::{delete, delete_streaming},
->>>>>>> 06bfb3db
     download::{download, download_streaming, download_with_transparent_decompression},
     sync::{sync, GlobFilter},
     upload::{
