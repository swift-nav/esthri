--- conflicted
+++ resolved
@@ -140,13 +140,11 @@
     #[error("unknown storage class")]
     UnknownStorageClass(String),
 
-<<<<<<< HEAD
     #[error("sync streaming only implemented for s3 to local")]
     SyncStreamingNotImplemented,
-=======
+    
     #[error(transparent)]
     HTTPError(#[from] reqwest::Error),
->>>>>>> 78789a0c
 }
 
 impl From<std::convert::Infallible> for Error {
