use std::fs;

// use std::path::Path;

use rusoto_s3;

use esthri::HeadObjectInfo;

use glob::Pattern;
use tempdir::TempDir;

use esthri::{blocking, rusoto::S3Client, sync, GlobFilter, S3PathParam, FILTER_EMPTY};
use esthri_test::{validate_key_hash_pairs, KeyHashPair};

#[test]
fn test_sync_down() {
    let s3client = esthri_test::get_s3client();
    let local_directory = esthri_test::test_data_dir();
    let s3_key = "test_folder/";

    let filters: Option<Vec<GlobFilter>> = Some(vec![
        GlobFilter::Include(Pattern::new("*.txt").unwrap()),
        GlobFilter::Exclude(Pattern::new("*").unwrap()),
    ]);

    let source = S3PathParam::new_bucket(esthri_test::TEST_BUCKET, s3_key);
    let destination = S3PathParam::new_local(&local_directory);

    let res = esthri::blocking::sync(
        s3client.as_ref(),
        source,
        destination,
        filters.as_deref(),
        false,
        false,
    );
    assert!(res.is_ok(), "s3_sync result: {:?}", res);
}

#[tokio::test]
async fn test_sync_down_async() {
    let s3client = esthri_test::get_s3client();
    let local_directory = esthri_test::test_data_dir();
    let s3_key = "test_folder/";
    let filters: Option<Vec<GlobFilter>> = Some(vec![
        GlobFilter::Include(Pattern::new("*.txt").unwrap()),
        GlobFilter::Exclude(Pattern::new("*").unwrap()),
    ]);

    let source = S3PathParam::new_bucket(esthri_test::TEST_BUCKET, s3_key);
    let destination = S3PathParam::new_local(&local_directory);

    let res = sync(
        s3client.as_ref(),
        source,
        destination,
        filters.as_deref(),
        false,
        false,
    )
    .await;
    assert!(res.is_ok(), "s3_sync result: {:?}", res);
}

#[test]
fn test_sync_down_without_slash() {
    let s3client = esthri_test::get_s3client();
    let local_directory = esthri_test::test_data_dir();
    let s3_key = esthri_test::randomised_name("test_folder");
    let filters: Option<Vec<GlobFilter>> = Some(vec![
        GlobFilter::Include(Pattern::new("*.txt").unwrap()),
        GlobFilter::Exclude(Pattern::new("*").unwrap()),
    ]);

    let source = S3PathParam::new_bucket(esthri_test::TEST_BUCKET, s3_key);
    let destination = S3PathParam::new_local(&local_directory);

    let res = blocking::sync(
        s3client.as_ref(),
        source,
        destination,
        filters.as_deref(),
        false,
        false,
    );
    assert!(res.is_ok());
}

#[test]
fn test_sync_up_without_slash() {
    let s3client = esthri_test::get_s3client();
    let local_directory = esthri_test::test_data_dir();
    let s3_key = esthri_test::randomised_name("test_folder");
    let filters: Option<Vec<GlobFilter>> = Some(vec![
        GlobFilter::Include(Pattern::new("*.txt").unwrap()),
        GlobFilter::Exclude(Pattern::new("*").unwrap()),
    ]);

    let source = S3PathParam::new_local(&local_directory);
    let destination = S3PathParam::new_bucket(esthri_test::TEST_BUCKET, s3_key);

    let res = blocking::sync(
        s3client.as_ref(),
        source,
        destination,
        filters.as_deref(),
        false,
        false,
    );
    assert!(res.is_ok());
}

#[test]
fn test_sync_up() {
    let s3client = esthri_test::get_s3client();
    let local_directory = esthri_test::test_data_dir();
    let s3_key = esthri_test::randomised_name("test_folder/");
    let filters: Option<Vec<GlobFilter>> = Some(vec![
        GlobFilter::Include(Pattern::new("*.txt").unwrap()),
        GlobFilter::Exclude(Pattern::new("*").unwrap()),
    ]);

    let source = S3PathParam::new_local(&local_directory);
    let destination = S3PathParam::new_bucket(esthri_test::TEST_BUCKET, s3_key);

    let res = blocking::sync(
        s3client.as_ref(),
        source,
        destination,
        filters.as_deref(),
        false,
        false,
    );
    assert!(res.is_ok());
}

#[tokio::test]
async fn test_sync_up_async() {
    let s3client = esthri_test::get_s3client();
    let local_directory = esthri_test::test_data_dir();
    let s3_key = esthri_test::randomised_name("test_folder/");
    let filters: Option<Vec<GlobFilter>> = Some(vec![
        GlobFilter::Include(Pattern::new("*.txt").unwrap()),
        GlobFilter::Exclude(Pattern::new("*").unwrap()),
    ]);

    let source = S3PathParam::new_local(&local_directory);
    let destination = S3PathParam::new_bucket(esthri_test::TEST_BUCKET, s3_key);

    let res = sync(
        s3client.as_ref(),
        source,
        destination,
        filters.as_deref(),
        false,
        false,
<<<<<<< HEAD
    )
    .await;
    assert!(res.is_ok());
}

// local_folder/
//   a.txt
//   b.mp3
//   f.mpg
//
//
// remote_folder/
//   a.txt
//   b.mp3
//   f.mpg
//   c.flac
//
// include = *.txt
// exclude = *
// delete = true
//
// updated_remote_folder/
//   a.txt
//   b.mp3
//   f.mpg
//
//
// include = *.txt
// delete = true
//
// updated_remote_folder/
//   a.txt

#[tokio::test]
async fn test_sync_up_delete_async() {
    let s3client = esthri_test::get_s3client();
    let local_directory = esthri_test::test_data_dir();
    let s3_key = esthri_test::randomised_name("test_folder/");

    let source = S3PathParam::new_local(&local_directory);
    let destination = S3PathParam::new_bucket(esthri_test::TEST_BUCKET, s3_key);

    let res = sync(
        s3client.as_ref(),
        source,
        destination,
        FILTER_EMPTY,
        // filters.as_deref(),
        false,
        true,
=======
>>>>>>> 06bfb3db
    )
    .await;
    assert!(res.is_ok());
}

#[test]
fn test_sync_up_default() {
    let s3client = esthri_test::get_s3client();
    let local_directory = esthri_test::test_data("sync_up");
    let s3_key = esthri_test::randomised_name("test_sync_up_default/");

    let source = S3PathParam::new_local(&local_directory);
    let destination = S3PathParam::new_bucket(esthri_test::TEST_BUCKET, &s3_key);

    let res = blocking::sync(
        s3client.as_ref(),
        source,
        destination,
        FILTER_EMPTY,
        false,
        false,
    );
    assert!(res.is_ok());

    let key_hash_pairs = [
        KeyHashPair("1-one.data", "\"827aa1b392c93cb25d2348bdc9b907b0\""),
        KeyHashPair("2-two.bin", "\"35500e07a35b413fc5f434397a4c6bfa\""),
        KeyHashPair("3-three.junk", "\"388f9763d78cecece332459baecb4b85\""),
        KeyHashPair("nested/2MiB.bin", "\"64a2635e42ef61c69d62feebdbf118d4\""),
    ];

    for key_hash_pair in &key_hash_pairs[..] {
        let key = format!("{}{}", &s3_key, key_hash_pair.0);
        let res = blocking::head_object(s3client.as_ref(), esthri_test::TEST_BUCKET, &key);
        assert!(res.is_ok(), "fetching s3 etag failed for: {}", key);
        let res = res.unwrap();
        assert!(res.is_some(), "s3 etag returned was nil for: {}", key);
        assert_eq!(res.unwrap().e_tag, key_hash_pair.1, "invalid hash: {}", key);
    }
}

#[test]
fn test_sync_up_delete() {
    let s3client = esthri_test::get_s3client();
    let local_directory = esthri_test::copy_test_data("sync_up");
    let s3_key_prefix = esthri_test::randomised_name("test_sync_up_delete/");

    let source = S3PathParam::new_local(&local_directory);
    let destination = S3PathParam::new_bucket(esthri_test::TEST_BUCKET, &s3_key_prefix);

    let res = blocking::sync(
        s3client.as_ref(),
        source.clone(),
        destination.clone(),
        FILTER_EMPTY,
        false,
        true,
    );
    assert!(res.is_ok());

    let keys = ["1-one.data", "2-two.bin", "3-three.junk", "nested/2MiB.bin"];

    for key in &keys[..] {
        let key = format!("{}{}", &s3_key_prefix, key);
        let res = blocking::head_object(s3client.as_ref(), esthri_test::TEST_BUCKET, &key);
        assert!(res.is_ok(), "head object failed for: {}", key);
        let res = res.unwrap();
        assert!(
            res.is_some(),
            "head object info returned was nil for: {}",
            key
        );
    }

    let remove_path_target = "nested/2MiB.bin";
    let remove_path_target = local_directory.join(remove_path_target);

    fs::remove_file(&remove_path_target).expect("could not remove file");
    assert!(fs::metadata(remove_path_target).is_err());

    let res = blocking::sync(
        s3client.as_ref(),
        source,
        destination,
        FILTER_EMPTY,
        false,
        true,
    );
    assert!(res.is_ok());

    let keyexists_pairs = [
        ("1-one.data", true),
        ("2-two.bin", true),
        ("3-three.junk", true),
        ("nested/2MiB.bin", false),
    ];

    for (key, exists) in &keyexists_pairs[..] {
        let key = format!("{}{}", &s3_key_prefix, key);
        let res = blocking::head_object(s3client.as_ref(), esthri_test::TEST_BUCKET, &key);
        assert!(res.is_ok(), "head object failed for: {}", key);
        let res = res.unwrap();
        if *exists {
            assert!(
                res.is_some(),
                "head object info returned was nil for: {}",
                key
            );
        } else {
            assert!(
                res.is_none(),
                "expected head object to fail for key: {}",
                key
            );
        }
    }
}

#[test]
fn test_sync_down_delete() {
    println!("ping1");
    let s3client = esthri_test::get_s3client();
    // Get path to some directory and populate it.
    let local_directory = esthri_test::copy_test_data("sync_up");
    // Create a key that correspods to non-existant data in an S3 bucket
    let s3_key_prefix = esthri_test::randomised_name("test_sync_down_delete/");

    let src = S3PathParam::new_bucket(esthri_test::TEST_BUCKET, &s3_key_prefix);
    let dst = S3PathParam::new_local(&local_directory);

    let delete = true;

    // Expect contents to have been copied to local directory
    assert!(local_directory
        .read_dir()
        .expect("unable to read from directory")
        .next()
        .is_some());

    // Perform sync with delete flag set. Because the target S3 directory is empty (TODO change term 'directory'), all contents in local directory should be deleted.
    let res = blocking::sync(
        s3client.as_ref(),
        src.clone(),
        dst.clone(),
        FILTER_EMPTY,
        false,
        delete,
    );
    assert!(res.is_ok());

    // Expect no files to exist within local_directory. Metadata such as directories are permissible.
    let no_files = fs::read_dir(&local_directory)
        .unwrap()
        .all(|path| path.unwrap().file_type().unwrap().is_dir());

    assert!(no_files);
}

#[test]
fn test_sync_down_default() {
    let s3client = esthri_test::get_s3client();
    let local_directory = "tests/data/sync_down/d";
    let sync_dir_meta = fs::metadata(&local_directory);

    if let Ok(sync_dir_meta) = sync_dir_meta {
        assert!(sync_dir_meta.is_dir());
        assert!(fs::remove_dir_all(&local_directory).is_ok());
    }
    // setup folder in s3
    // Test data must be populated with the following command prior to execution of test script (fails otherwise):
    //
    //     aws s3 cp --recursive s3://esthri-test/test_sync_down_default/ ./crates/esthri-test/data/sync_down_delete/
    //
    let s3_key = "test_sync_down_default/";

    let source = S3PathParam::new_bucket(esthri_test::TEST_BUCKET, s3_key);
    let destination = S3PathParam::new_local(&local_directory);

    let res = blocking::sync(
        s3client.as_ref(),
        source,
        destination,
        FILTER_EMPTY,
        false,
        false,
    );
    assert!(res.is_ok());

    let key_hash_pairs = [
        KeyHashPair("1-one.data", "827aa1b392c93cb25d2348bdc9b907b0"),
        KeyHashPair("2-two.bin", "35500e07a35b413fc5f434397a4c6bfa"),
        KeyHashPair("3-three.junk", "388f9763d78cecece332459baecb4b85"),
        KeyHashPair("nested/2MiB.bin", "64a2635e42ef61c69d62feebdbf118d4"),
    ];

    validate_key_hash_pairs(&local_directory, &key_hash_pairs);
}

#[test]
fn test_sync_down_filter() {
    let s3client = esthri_test::get_s3client();
    let local_dir = TempDir::new("esthri_cli").unwrap();

    let s3_key = "test_sync_down_default/";

    let filters: Option<Vec<GlobFilter>> =
        Some(vec![GlobFilter::Exclude(Pattern::new("*.bin").unwrap())]);

    let source = S3PathParam::new_bucket(esthri_test::TEST_BUCKET, s3_key);
    let destination = S3PathParam::new_local(&local_dir);

    let res = blocking::sync(
        s3client.as_ref(),
        source,
        destination,
        filters.as_deref(),
        false,
        false,
    );
    assert!(res.is_ok());

    let key_hash_pairs = [
        KeyHashPair("1-one.data", "827aa1b392c93cb25d2348bdc9b907b0"),
        KeyHashPair("3-three.junk", "388f9763d78cecece332459baecb4b85"),
    ];

    validate_key_hash_pairs(&local_dir, &key_hash_pairs);
}

#[tokio::test]
async fn test_sync_across() {
    let s3client = esthri_test::get_s3client();
    let source_prefix = "test_sync_folder1/";
    let dest_prefix = esthri_test::randomised_name("test_sync_folder2/");

    let filters: Option<Vec<GlobFilter>> =
        Some(vec![GlobFilter::Include(Pattern::new("*.txt").unwrap())]);

    let source = S3PathParam::new_bucket(esthri_test::TEST_BUCKET, source_prefix);
    let destination = S3PathParam::new_bucket(esthri_test::TEST_BUCKET, dest_prefix);

    let res = sync(
        s3client.as_ref(),
        source,
        destination,
        filters.as_deref(),
        false,
        false,
    )
    .await;
    assert!(res.is_ok(), "s3_sync result: {:?}", res);
}

fn sync_test_files_up_compressed(s3client: &S3Client, s3_key: &str) -> String {
    let data_dir = esthri_test::test_data("sync_up/");
    let temp_data_dir = "sync_up_compressed/";
    let old_cwd = std::env::current_dir().unwrap();
    let data_dir_fp = old_cwd.join(data_dir);
    eprintln!("{:?}", old_cwd);
    let tmp_dir = esthri_test::EphemeralTempDir::pushd();
    let temp_data_dir_fp = tmp_dir.temp_dir.path().join(temp_data_dir);
    eprintln!("temp_data_dir: {:?}", temp_data_dir_fp);
    let mut opts = fs_extra::dir::CopyOptions::new();
    opts.copy_inside = true;
    fs_extra::dir::copy(data_dir_fp, temp_data_dir, &opts).unwrap();
    let source = S3PathParam::new_local(temp_data_dir);
    let destination = S3PathParam::new_bucket(esthri_test::TEST_BUCKET, s3_key);
    let res = blocking::sync(s3client, source, destination, FILTER_EMPTY, true, false);
    assert!(res.is_ok());
    s3_key.to_string()
}

#[test]
fn test_sync_up_compressed() {
    let s3client = esthri_test::get_s3client();
    let key = esthri_test::randomised_name("test_sync_up_compressed/");
    let s3_key = sync_test_files_up_compressed(s3client.as_ref(), &key);

    let key_hash_pairs = [
        KeyHashPair("1-one.data", "\"276ebe187bb53cb68e484e8c0c0fef68\""),
        KeyHashPair("2-two.bin", "\"2b08f95817755fc00c1cc1e528dc7db8\""),
        KeyHashPair("3-three.junk", "\"12bc292b0d53b61203b839588213a9a1\""),
        KeyHashPair("nested/2MiB.bin", "\"da4b426cae11741846271040d9b4dc71\""),
    ];

    for key_hash_pair in &key_hash_pairs[..] {
        let key = format!("{}{}", s3_key, key_hash_pair.0);
        let res = blocking::head_object(s3client.as_ref(), esthri_test::TEST_BUCKET, &key);
        assert!(res.is_ok(), "fetching s3 etag failed for: {}", key);
        let res = res.unwrap();
        assert!(res.is_some(), "s3 etag returned was nil for: {}", key);
        assert_eq!(res.unwrap().e_tag, key_hash_pair.1, "invalid hash: {}", key);
    }
}

/// Test downloading files that were synced up with compression enabled
/// These should download as the original, uncompressed file

#[test]
fn test_sync_down_compressed() {
    let s3client = esthri_test::get_s3client();
    let s3_key = esthri_test::randomised_name("test_sync_down_compressed_v7/");

    sync_test_files_up_compressed(s3client.as_ref(), &s3_key);

    let local_directory = esthri_test::test_data("sync_down/d");
    let sync_dir_meta = fs::metadata(&local_directory);

    if let Ok(sync_dir_meta) = sync_dir_meta {
        assert!(sync_dir_meta.is_dir());
        assert!(fs::remove_dir_all(&local_directory).is_ok());
    }
    let destination = S3PathParam::new_local(&local_directory);

    let res = blocking::sync(
        s3client.as_ref(),
        S3PathParam::new_bucket(esthri_test::TEST_BUCKET, s3_key),
        destination,
        FILTER_EMPTY,
        true,
        false,
    );
    assert!(res.is_ok());

    let key_hash_pairs = [
        KeyHashPair("1-one.data", "827aa1b392c93cb25d2348bdc9b907b0"),
        KeyHashPair("2-two.bin", "35500e07a35b413fc5f434397a4c6bfa"),
        KeyHashPair("3-three.junk", "388f9763d78cecece332459baecb4b85"),
        KeyHashPair("nested/2MiB.bin", "64a2635e42ef61c69d62feebdbf118d4"),
    ];

    validate_key_hash_pairs(&local_directory, &key_hash_pairs);
}

/// Test syncing down a mix of compressed and non-compressed files

#[test]
fn test_sync_down_compressed_mixed() {
    let s3client = esthri_test::get_s3client();
    let s3_key = esthri_test::randomised_name("test_sync_down_compressed_mixed_v7/");

    blocking::upload(
        s3client.as_ref(),
        esthri_test::TEST_BUCKET,
        &s3_key,
        esthri_test::test_data("index.html"),
    )
    .unwrap();
    blocking::upload_compressed(
        s3client.as_ref(),
        esthri_test::TEST_BUCKET,
        &s3_key,
        esthri_test::test_data("test_file.txt"),
    )
    .unwrap();

    let local_directory = esthri_test::test_data("sync_down/d");

    // Syncing down without compression should give the files as they are on S3
    // ie, "index.html" uncompressed and "test_file.txt" compressed
    {
        let sync_dir_meta = fs::metadata(&local_directory);

        if let Ok(sync_dir_meta) = sync_dir_meta {
            assert!(sync_dir_meta.is_dir());
            assert!(fs::remove_dir_all(&local_directory).is_ok());
        }
        let destination = S3PathParam::new_local(&local_directory);

        let res = blocking::sync(
            s3client.as_ref(),
            S3PathParam::new_bucket(esthri_test::TEST_BUCKET, &s3_key),
            destination,
            FILTER_EMPTY,
            false,
            false,
        );
        assert!(res.is_ok());

        let key_hash_pairs = [
            KeyHashPair("index.html", "b4e3f354e8575e2fa5f489ab6078917c"),
            KeyHashPair("test_file.txt", "9648fc00e6a6c4b68127ca6547f15eb6"),
        ];

        validate_key_hash_pairs(&local_directory, &key_hash_pairs);
    }

    // Syncing down with transparent compression should get the uncompressed version
    // of both files
    {
        let sync_dir_meta = fs::metadata(&local_directory);

        if let Ok(sync_dir_meta) = sync_dir_meta {
            assert!(sync_dir_meta.is_dir());
            assert!(fs::remove_dir_all(&local_directory).is_ok());
        }
        let destination = S3PathParam::new_local(&local_directory);

        let res = blocking::sync(
            s3client.as_ref(),
            S3PathParam::new_bucket(esthri_test::TEST_BUCKET, &s3_key),
            destination,
            FILTER_EMPTY,
            true,
            false,
        );
        assert!(res.is_ok());

        let key_hash_pairs = [
            KeyHashPair("index.html", "b4e3f354e8575e2fa5f489ab6078917c"),
            KeyHashPair("test_file.txt", "8fd41740698064016b7daaddddd3531a"),
        ];

        validate_key_hash_pairs(&local_directory, &key_hash_pairs);
    }
}

// #[test]
// fn test_sync_down_delete() {
//     // Initialize s3 client and path
//     let s3client = esthri_test::get_s3client();
//     let s3_key = "test_sync_down_default/";

//     // Create temporary directory and one dummy file to live in it.
//     let local_dir = TempDir::new("esthri_cli").unwrap();
//     let file_path = local_dir.path().join("to-be-deleted.txt");
//     #[allow(unused_variables)]
//     let tmp_file = fs::File::create(&file_path).expect("unable to create file in TempDir");

//     // copy the contents of an s3 bucket with test data into our temp directory
//     let source = S3PathParam::new_bucket(esthri_test::TEST_BUCKET, s3_key);
//     let destination = S3PathParam::new_local(&local_dir);
//     let filters = FILTER_EMPTY;
//     let transparent_compression = false;
//     let delete = false;
//     let res = blocking::sync(
//         s3client.as_ref(),
//         source,
//         destination,
//         filters,
//         transparent_compression,
//         delete, // <- we care about this one
//     );
//     assert!(res.is_ok());

//     // At this point in execution, TempDir contains the contents of the specified s3 bucket, as well as a dummy file.

//     // Perform a sync with the delete flag set
//     let source = S3PathParam::new_bucket(esthri_test::TEST_BUCKET, s3_key);
//     let destination = S3PathParam::new_local(&local_dir);
//     let filters = FILTER_EMPTY;
//     let transparent_compression = false;
//     let delete = false;
//     let res = blocking::sync(
//         s3client.as_ref(),
//         source,
//         destination,
//         filters,
//         transparent_compression,
//         delete, // <- we care about this one
//     );
//     assert!(res.is_ok());

//     // Expect dummy file to have been deleted during sync. // Expect other files to remain.
//     assert!(!(Path::new(&file_path).exists()));

//     local_dir
//         .close()
//         .expect("unable to clear temporary directory");
// }

#[test]
fn test_sync_up_delete() {
    // Initialize s3 client and path
    let s3client = esthri_test::get_s3client();
    let s3_key = "test_sync_up_delete/";

    // Create temporary directory and one redundant empty file to live in it.
    let local_dir = TempDir::new("esthri_cli").unwrap();
    let file_path = local_dir.path().join("to-be-deleted.txt");
    #[allow(unused_variables)]
    let tmp_file = fs::File::create(&file_path).expect("unable to create file in TempDir");

    // Add that file to the test_sync_up_delete/ portion of the s3 bucket
    let source = S3PathParam::new_local(&local_dir);
    let destination = S3PathParam::new_bucket(esthri_test::TEST_BUCKET, s3_key);
    let filters = FILTER_EMPTY;
    let transparent_compression = false;
    let delete = false;
    let res = blocking::sync(
        s3client.as_ref(),
        source,
        destination,
        filters,
        transparent_compression,
        delete, // <- we care about this one
    );
    assert!(res.is_ok());

    // Delete our redundant file locally. Create a new file with a different name.
    fs::remove_file(&file_path).expect("Could not delete file");

    let file_path = local_dir.path().join("this-one-stays.txt");
    #[allow(unused_variables)]
    let tmp_file = fs::File::create(&file_path).expect("unable to create file in TempDir");

    // perform a sync, invoking the delete flag to copy the file living in the local temporary dir to s3
    let source = S3PathParam::new_local(&local_dir);
    let destination = S3PathParam::new_bucket(esthri_test::TEST_BUCKET, s3_key);
    let filters = FILTER_EMPTY;
    let transparent_compression = false;
    let delete = true;
    let res = blocking::sync(
        s3client.as_ref(),
        source,
        destination,
        filters,
        transparent_compression,
        delete, // <- we care about this one
    );
    assert!(res.is_ok());

    // Expect that that file is the only file in the s3 bucket
    let res = esthri::blocking::head_object(s3client.as_ref(), esthri_test::TEST_BUCKET, &s3_key);
    let obj_info: Option<HeadObjectInfo> = res.unwrap();
    assert!(obj_info.is_some());
    let obj_info: HeadObjectInfo = obj_info.unwrap();
    // Expect file to be empty. TODO: get name of file from s3 and check that instead
    assert_eq!(obj_info.size, 0);

    // Cleanup. Empty the test_sync_up_default/ portion of the s3 bucket for future use.
    fs::remove_file(&file_path).expect("Could not delete file");

    let source = S3PathParam::new_local(&local_dir);
    let destination = S3PathParam::new_bucket(esthri_test::TEST_BUCKET, s3_key);
    let filters = FILTER_EMPTY;
    let transparent_compression = false;
    let delete = true;
    let res = blocking::sync(
        s3client.as_ref(),
        source,
        destination,
        filters,
        transparent_compression,
        delete, // <- we care about this one
    );
    assert!(res.is_ok());
}

#[test]
fn test_delete_the_contents_of_a_bucket() {
    // Initialize s3 client and path
    // let s3client = esthri_test::get_s3client();
    // let s3_key = "test_sync_up_delete/";

    assert!(true);

    // // create a delete object request
    // let dor = rusoto_s3::DeleteObjectRequest {
    //     bucket: esthri_test::TEST_BUCKET.to_string(),
    //     key: s3_key.to_string(),
    //     ..Default::default()
    // };

    // let result = client
    //     .delete_object(del_req)
    //     .await
    //     .expect("Couldn't delete object");
    // println!("{:#?}", result);
}<|MERGE_RESOLUTION|>--- conflicted
+++ resolved
@@ -154,7 +154,6 @@
         filters.as_deref(),
         false,
         false,
-<<<<<<< HEAD
     )
     .await;
     assert!(res.is_ok());
@@ -205,8 +204,6 @@
         // filters.as_deref(),
         false,
         true,
-=======
->>>>>>> 06bfb3db
     )
     .await;
     assert!(res.is_ok());
