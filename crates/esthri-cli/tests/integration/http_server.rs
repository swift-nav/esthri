--- conflicted
+++ resolved
@@ -29,11 +29,7 @@
     .await;
     assert!(res.is_ok());
 
-<<<<<<< HEAD
-    let filter = esthri_filter((*s3client).clone(), bucket, false);
-=======
-    let filter = esthri_filter((*s3client).clone(), bucket, &[]);
->>>>>>> 7114c01a
+    let filter = esthri_filter((*s3client).clone(), bucket, false, &[]);
 
     let mut result = warp::test::request()
         .path("/test_file.txt")
@@ -89,7 +85,7 @@
         "allowed_prefix".to_owned(),
         "another_allowed_prefix/".to_owned(),
     ];
-    let filter = esthri_filter((*s3client).clone(), bucket, &allowed_prefixes);
+    let filter = esthri_filter((*s3client).clone(), bucket, false, &allowed_prefixes);
 
     let mut result = warp::test::request()
         .path("/allowed_prefix/test_file.txt")
@@ -163,11 +159,7 @@
     upload_compressed_html_file().await;
     let s3client = esthri_test::get_s3client();
 
-<<<<<<< HEAD
-    let filter = esthri_filter((*s3client).clone(), esthri_test::TEST_BUCKET, false);
-=======
-    let filter = esthri_filter((*s3client).clone(), esthri_test::TEST_BUCKET, &[]);
->>>>>>> 7114c01a
+    let filter = esthri_filter((*s3client).clone(), esthri_test::TEST_BUCKET, false, &[]);
 
     let mut result = warp::test::request()
         .path("/index_compressed.html")
@@ -277,11 +269,7 @@
     upload_time: DateTime,
 ) {
     let s3client = esthri_test::get_s3client();
-<<<<<<< HEAD
-    let filter = esthri_filter((*s3client).clone(), esthri_test::TEST_BUCKET, false);
-=======
-    let filter = esthri_filter((*s3client).clone(), esthri_test::TEST_BUCKET, &[]);
->>>>>>> 7114c01a
+    let filter = esthri_filter((*s3client).clone(), esthri_test::TEST_BUCKET, false, &[]);
     let mut body = warp::test::request()
         .path(request_path)
         .filter(&filter)
@@ -431,7 +419,7 @@
 
     let bucket = esthri_test::TEST_BUCKET;
 
-    let filter = esthri_filter(s3client, bucket, true);
+    let filter = esthri_filter(s3client, bucket, true, &[]);
 
     let mut result = warp::test::request()
         .path("/index_html/")
@@ -455,7 +443,7 @@
 
     let bucket = esthri_test::TEST_BUCKET;
 
-    let filter = esthri_filter(s3client, bucket, true);
+    let filter = esthri_filter(s3client, bucket, true, &[]);
 
     let result = warp::test::request()
         .path("/index_html")
@@ -487,7 +475,7 @@
 
     let bucket = esthri_test::TEST_BUCKET;
 
-    let filter = esthri_filter(s3client, bucket, true);
+    let filter = esthri_filter(s3client, bucket, true, &[]);
 
     let mut result = warp::test::request()
         .path("/index_html/subdir/has_index/index.html")
@@ -512,7 +500,7 @@
 
     let bucket = esthri_test::TEST_BUCKET;
 
-    let filter = esthri_filter(s3client, bucket, true);
+    let filter = esthri_filter(s3client, bucket, true, &[]);
 
     let mut result = warp::test::request()
         .path("/index_html/subdir/has_index/index.html")
