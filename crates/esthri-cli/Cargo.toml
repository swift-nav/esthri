--- conflicted
+++ resolved
@@ -29,7 +29,7 @@
 esthri = { version = "8.4.0", path = "../esthri", default-features = false }
 anyhow = { version = "1", features = ["backtrace"] }
 async-compression = { version = "0.3", features = ["gzip", "tokio"] }
-async_zip = "0.0.8"
+async_zip = "0.0.7"
 async-stream = "0.3"
 bytes = "1.0"
 env_logger = "0.9"
@@ -43,11 +43,7 @@
 once_cell = "1.7"
 sanitize-filename = "0.4"
 serde = "1"
-<<<<<<< HEAD
-clap = { version = "3.2.17", features = ["derive"] }
-=======
 clap = { version = "3.2.20", features = ["derive"] }
->>>>>>> 66ef27b2
 tokio = { version = "1.6", features = ["rt-multi-thread", "signal", "sync"] }
 tokio-util = { version = "0.7.4", features = ["compat", "codec"] }
 warp = "0.3"
@@ -60,4 +56,4 @@
 fs_extra = "1.2"
 md5 = "0.7"
 tempdir = "0.3"
-zip = "0.5"+zip = "0.6.2"